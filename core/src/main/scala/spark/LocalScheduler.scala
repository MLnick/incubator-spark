package spark

import java.io.NotSerializableException
import java.util.concurrent.Executors
import java.util.concurrent.atomic.AtomicInteger

/**
 * A simple Scheduler implementation that runs tasks locally in a thread pool. Optionally the 
 * scheduler also allows each task to fail up to maxFailures times, which is useful for testing
 * fault recovery.
 */
private class LocalScheduler(threads: Int, maxFailures: Int) extends DAGScheduler with Logging {
  var attemptId = new AtomicInteger(0)
  var threadPool = Executors.newFixedThreadPool(threads, DaemonThreadFactory)

  // TODO: Need to take into account stage priority in scheduling

  override def start() {}
  
  override def waitForRegister() {}

  override def submitTasks(tasks: Seq[Task[_]], runId: Int) {
    val failCount = new Array[Int](tasks.size)

    def submitTask(task: Task[_], idInJob: Int) {
      val myAttemptId = attemptId.getAndIncrement()
      threadPool.submit(new Runnable {
        def run() {
          runTask(task, idInJob, myAttemptId)
        }
      })
    }

    def runTask(task: Task[_], idInJob: Int, attemptId: Int) {
      logInfo("Running task " + idInJob)
      // Set the Spark execution environment for the worker thread
      SparkEnv.set(env)
      try {
        // Serialize and deserialize the task so that accumulators are changed to thread-local ones;
        // this adds a bit of unnecessary overhead but matches how the Mesos Executor works.
        Accumulators.clear
<<<<<<< HEAD
        val bytes = Utils.serialize(task)
        logInfo("Size of task " + idInJob + " is " + bytes.size + " bytes")
        val deserializedTask = Utils.deserialize[Task[_]](
            bytes, Thread.currentThread.getContextClassLoader)
        val value: Any = deserializedTask.run(attemptId)
=======
        val ser = SparkEnv.get.closureSerializer.newInstance()
        val startTime = System.currentTimeMillis
        val bytes = ser.serialize(task)
        val timeTaken = System.currentTimeMillis - startTime
        logInfo("Size of task %d is %d bytes and took %d ms to serialize".format(
            idInJob, bytes.size, timeTaken))
        val deserializedTask = ser.deserialize[Task[_]](bytes, currentThread.getContextClassLoader)
        val result: Any = deserializedTask.run(attemptId)
>>>>>>> f709b3ad
        val accumUpdates = Accumulators.values
        val result = new TaskResult(value, accumUpdates)

        try {
          val serializedResult = Utils.serialize(result)
          SparkEnv.get.eventReporter.reportTaskChecksum(task, result, serializedResult)
        } catch {
          case _: NotSerializableException => {}
        }

        logInfo("Finished task " + idInJob)
        taskEnded(task, Success, value, accumUpdates)
      } catch {
        case t: Throwable => {
          logError("Exception in task " + idInJob, t)
          env.eventReporter.reportLocalException(t, task)
          failCount.synchronized {
            failCount(idInJob) += 1
            if (failCount(idInJob) <= maxFailures) {
              submitTask(task, idInJob)
            } else {
              // TODO: Do something nicer here to return all the way to the user
              System.exit(1)
            }
          }
        }
      }
    }

    for ((task, i) <- tasks.zipWithIndex) {
      submitTask(task, i)
    }
  }
  
  override def stop() {}

  override def defaultParallelism() = threads
}<|MERGE_RESOLUTION|>--- conflicted
+++ resolved
@@ -39,13 +39,6 @@
         // Serialize and deserialize the task so that accumulators are changed to thread-local ones;
         // this adds a bit of unnecessary overhead but matches how the Mesos Executor works.
         Accumulators.clear
-<<<<<<< HEAD
-        val bytes = Utils.serialize(task)
-        logInfo("Size of task " + idInJob + " is " + bytes.size + " bytes")
-        val deserializedTask = Utils.deserialize[Task[_]](
-            bytes, Thread.currentThread.getContextClassLoader)
-        val value: Any = deserializedTask.run(attemptId)
-=======
         val ser = SparkEnv.get.closureSerializer.newInstance()
         val startTime = System.currentTimeMillis
         val bytes = ser.serialize(task)
@@ -53,13 +46,12 @@
         logInfo("Size of task %d is %d bytes and took %d ms to serialize".format(
             idInJob, bytes.size, timeTaken))
         val deserializedTask = ser.deserialize[Task[_]](bytes, currentThread.getContextClassLoader)
-        val result: Any = deserializedTask.run(attemptId)
->>>>>>> f709b3ad
+        val value: Any = deserializedTask.run(attemptId)
         val accumUpdates = Accumulators.values
         val result = new TaskResult(value, accumUpdates)
 
         try {
-          val serializedResult = Utils.serialize(result)
+          val serializedResult = ser.serialize(result)
           SparkEnv.get.eventReporter.reportTaskChecksum(task, result, serializedResult)
         } catch {
           case _: NotSerializableException => {}
