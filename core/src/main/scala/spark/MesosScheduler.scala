--- conflicted
+++ resolved
@@ -69,19 +69,6 @@
 
   // URIs of JARs to pass to executor
   var jarUris: String = ""
-<<<<<<< HEAD
-
-  /**
-   * Custom class loader to deserialize the client classes.
-   * Loads all the jar files specified by the user from the tmp directory.
-   * @TODO: it means that some classes may be loaded from different class
-   * loaders => investigate if this is some expected behaviours.
-   */
-  var customClassLoader: URLClassLoader = null
-
-=======
-  
->>>>>>> c22043f1
   def newJobId(): Int = this.synchronized {
     val id = nextJobId
     nextJobId += 1
